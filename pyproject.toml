--- conflicted
+++ resolved
@@ -125,14 +125,10 @@
     ]
 
 [tool.setuptools]
-<<<<<<< HEAD
 package-dir = {"" = "src"}
 
 [tool.setuptools.packages.find]
 where = ["src"]
-=======
-packages = ["laser_core"]
->>>>>>> 883deda1
 
 [tool.setuptools.package-data]
 laser_core = ["*.c"]
